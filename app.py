import base64
import csv
import io
import json
import logging
import os

import numpy as np
import pandas as pd
from flask import Flask, Response, jsonify, render_template, request
from flask_cors import CORS
from qsprpred.models import SklearnModel
from rdkit import Chem, DataStructs
from rdkit.Chem import AllChem, Draw
from reportlab.lib import colors
from reportlab.lib.pagesizes import letter
from reportlab.lib.styles import getSampleStyleSheet
from reportlab.lib.units import inch
from reportlab.platypus import Paragraph, SimpleDocTemplate, Spacer, Table, TableStyle

app = Flask(__name__)
CORS(app)  # Allow all origins by default

# Configure logging
logging.basicConfig(level=logging.DEBUG, format='%(asctime)s - %(levelname)s - %(message)s')

# Define the models directory
MODELS_DIR = 'models'

# define RDKit image implementer
def smiles_to_image(smiles):
    try:
        mol = Chem.MolFromSmiles(smiles) # attempt conversion to RDKit molecule
        if mol is None: # return None if not possible
            return None
        img = Draw.MolToImage(mol) # Image generation
        buffer = io.BytesIO()
        img.save(buffer, format="PNG")
        buffer.seek(0)
        img_base64 = base64.b64encode(buffer.read()).decode('utf-8')
        buffer.close()
        return f"data:image/png;base64,{img_base64}"
    except Exception as e:
        logging.error(f"Error generating image for SMILES {smiles}: {e}") # Log the error message if any exception occurs during the process.
        return None

# define invalid SMILES scrubber
def validate_smiles(smiles_list):
    """
    Validates a list of SMILES strings. Returns a list of invalid SMILES.
    """
    invalid_smiles = []
    for smile in smiles_list:
        if Chem.MolFromSmiles(smile) is None:
            invalid_smiles.append(smile)
    return invalid_smiles

def get_nearest_neighbor(smile, ms):
    """_summary_

    Args:
        smile (str): smiles string
        ms (list): list of rdkit molecules from reference set

    Returns:
        id for most similar molecule in reference set
    """
    fpgen = AllChem.GetMorganGenerator(radius=3)
    m1 = Chem.MolFromSmiles(smile)
    query_fp = fpgen.GetSparseCountFingerprint(m1)

    target_fingerprints = [fpgen.GetSparseCountFingerprint(x) for x in ms]
    scores = DataStructs.BulkTanimotoSimilarity(query_fp, target_fingerprints)

    id_top = np.argmax(np.array(scores))
    
    return id_top
    
def extract_model_info(directory):
    models_info = []
    for d in os.listdir(directory):
        meta_path = os.path.join(directory, d, f"{d}_meta.json")
        if os.path.isfile(meta_path):
            with open(meta_path, 'r') as meta_file:
                meta_data = json.load(meta_file)
                state = meta_data['py/state']
                model_info = {
                    'name': state['name'],
                    'pref_name': state['pref_name'],
                    'case_study': state['case_study'],
                    'target_property_name': state['targetProperties'][0]['py/state']['name'],
                    'target_property_task': state['targetProperties'][0]['py/state']['task']['py/reduce'][1]['py/tuple'][0],
                    'feature_calculator': state['featureCalculators'][0]['py/object'].split('.')[-1],
                    'radius': state['featureCalculators'][0]['py/state']['radius'],
                    'nBits': state['featureCalculators'][0]['py/state']['nBits'],
                    'algorithm': state['alg'].split('.')[-1]
                }
                models_info.append(model_info)
                logging.info(f"Loaded model metadata: {model_info}")
    return models_info

@app.route('/')
@app.route('/predict')
def home():
    available_models = extract_model_info(MODELS_DIR)
    return render_template('index.html', models=available_models)

@app.route('/predict', methods=['POST'])
def predict():
    logging.info("Handling prediction request.")
    available_models = extract_model_info(MODELS_DIR)
    try:
        smiles_input = request.form.get('smiles')
        uploaded_file = request.files.get('file')
        model_names = request.form.getlist('model')
        file_name = request.form.get('uploaded_file_name')
        
        logging.debug(f"Received SMILES input: {smiles_input}")
        logging.debug(f"Uploaded file: {uploaded_file}")
        logging.debug(f"Selected models: {model_names}")
        logging.debug(f"Previous uploaded file name: {file_name}")
        
        if not model_names:
            logging.error("No model selected.")
            return render_template('index.html', models=available_models, error="No model selected.")
        
        smiles_list = []
        invalid_smiles = []

        # Handle SMILES string input
        if smiles_input:
            input_smiles = [smile.strip() for smile in smiles_input.split(',')]
            
            # Check if only one SMILES string is entered
            if len(input_smiles) == 1:
                if Chem.MolFromSmiles(input_smiles[0]) is None:  # Check for invalid single SMILES
                    logging.error(f"Invalid SMILES string: {input_smiles[0]}")  # Log the invalid SMILES
                    return render_template('index.html', models=available_models, error="Invalid SMILES string")  # Display error for single invalid SMILES
                else:
                    smiles_list.extend(input_smiles)  # Add valid SMILES to processing list
            else:
                invalid_smiles.extend([smile for smile in input_smiles if Chem.MolFromSmiles(smile) is None])  # Collect invalid SMILES
                smiles_list.extend([smile for smile in input_smiles if Chem.MolFromSmiles(smile) is not None])  # Collect valid SMILES
        
        # Handle uploaded file
        if uploaded_file and uploaded_file.filename != '':
            file_name = uploaded_file.filename
            logging.debug("Processing uploaded file.")
            uploaded_df = pd.read_csv(uploaded_file)
            logging.debug(f"Uploaded file contents: {uploaded_df.head()}")
            if 'SMILES' in uploaded_df.columns:
                file_smiles = uploaded_df['SMILES'].tolist()
                invalid_smiles.extend([smile for smile in file_smiles if Chem.MolFromSmiles(smile) is None])  # Collect invalid SMILES from file
                smiles_list.extend([smile for smile in file_smiles if Chem.MolFromSmiles(smile) is not None])  # Collect valid SMILES from file
        elif file_name:
            file_path = os.path.join(app.config['UPLOAD_FOLDER'], file_name)
            if os.path.exists(file_path):
                logging.debug("Reprocessing previous uploaded file.")
                uploaded_df = pd.read_csv(file_path)
                if 'SMILES' in uploaded_df.columns:
                    file_smiles = uploaded_df['SMILES'].tolist()
                    invalid_smiles.extend([smile for smile in file_smiles if Chem.MolFromSmiles(smile) is None])  # Collect invalid SMILES from previous file
                    smiles_list.extend([smile for smile in file_smiles if Chem.MolFromSmiles(smile) is not None])  # Collect valid SMILES from previous file
        
        logging.debug(f"Final SMILES list: {smiles_list}")
        logging.debug(f"Invalid SMILES detected: {invalid_smiles}")  # Log invalid SMILES
        
        if not smiles_list and not invalid_smiles:
            error_message = "No SMILES strings provided"
            logging.error(error_message)
            return render_template('index.html', models=available_models, error=error_message)
        
        all_predictions = {}
        all_ads = {}
        model_info_list = []
        for model_name in model_names:
            logging.debug(f"Processing model: {model_name}")
            model_path = os.path.join(MODELS_DIR, model_name, f"{model_name}_meta.json")
            model = SklearnModel.fromFile(model_path)
            ad = []
            if getattr(model, 'applicabilityDomain', None):
                predictions, ad = model.predictMols(smiles_list, use_applicability_domain=True)
                ad = list(ad)
            else:
                predictions = model.predictMols(smiles_list)
            
            # Check if the model is regression or classification
            if model.task.isRegression():
                formatted_predictions = [f"{pred[0]:.2f}" for pred in predictions]
            else:
                # Format classification output as Active/Inactive
                formatted_predictions = ["Active" if pred[0] == 1 else "Inactive" for pred in predictions]

            all_predictions[model_name] = formatted_predictions
            all_ads[model_name] = ad

            
            # Extract model info for report
            with open(model_path, 'r') as meta_file:
                meta_data = json.load(meta_file)
                state = meta_data['py/state']
                model_info = {
                    'name': state['name'],
                    'pref_name': state['pref_name'],
                    'case_study': state['case_study'],
                    'target_property_name': state['targetProperties'][0]['py/state']['name'],
                    'target_property_task': state['targetProperties'][0]['py/state']['task']['py/reduce'][1]['py/tuple'][0],
                    'feature_calculator': state['featureCalculators'][0]['py/object'].split('.')[-1],
                    'radius': state['featureCalculators'][0]['py/state']['radius'],
                    'nBits': state['featureCalculators'][0]['py/state']['nBits'],
                    'algorithm': state['alg'].split('.')[-1]
                }
                model_info_list.append(model_info)
        
        table_data = []
        
        for i, smile in enumerate(smiles_list): 
            image_data = smiles_to_image(smile)
            if getattr(model, 'applicabilityDomain', None):
                row = [image_data] + [smile] + [all_predictions[model][i] + f' ({str(all_ads[model][i])})' for model in model_names]
            else:
                row = [image_data] + [smile] + [all_predictions[model][i] for model in model_names]

            table_data.append(row)
                        
        # Update headers
        table_data_extensive = []
        headers = ['Structure', 'SMILES']
        headers_extensive = ['Model', 'Structure', 'SMILES', 'Nearest Neighbor', 'Source', 'Predicted pChEMBL Value', 'Within Applicability Domain']
        for model_name in model_names:
            accession = model_name.split("_")[0]
            train_df = pd.read_csv(f'data/{accession}_Data/train_full_model_{accession}.csv').reset_index()
            train_smiles = train_df['SMILES'].to_list()
            ms = [Chem.MolFromSmiles(x) for x in train_smiles]
            model_path = os.path.join(MODELS_DIR, model_name, f"{model_name}_meta.json")               
            model = SklearnModel.fromFile(model_path)
            
            if getattr(model, 'applicabilityDomain', None):
                if model.task.isRegression():
                    # Format regression table header
                    headers.append(f'Predicted pChEMBL Value (within AD) ({model_name})')
                else:
                    # Format classification table header
                    headers.append(f'Predicted class label (within AD) ({model_name})')
            else:
                if model.task.isRegression():
                    # Format regression table header
                    headers.append(f'Predicted pChEMBL Value ({model_name})')
                else:
                    # Format classification table header
                    headers.append(f'Predicted class label ({model_name})')

            
            for i, smile in enumerate(smiles_list): 
                image_data = smiles_to_image(smile)
                id_top = get_nearest_neighbor(smile, ms)
                nearest_neighbor = train_df.iloc[id_top]['SMILES']
                doi_nn = train_df.iloc[id_top]['doi']
<<<<<<< HEAD
                if doi_nn:
=======
                doi_nn = 'https://doi.org/' + doi_nn
                if len(doi_nn) == 0:
>>>>>>> 519fdefc
                    doi_nn = train_df.iloc[id_top]['all_doc_ids']
                image_data_nn = smiles_to_image(nearest_neighbor)
                if getattr(model, 'applicabilityDomain', None):
                    row = [model_name] + [image_data] + [smile] + [image_data_nn] + [nearest_neighbor] + [doi_nn] + [all_predictions[model_name][i]] + [all_ads[model_name][i]]
                else:
                    row = [model_name] + [image_data] + [smile] + [image_data_nn] + [nearest_neighbor] + [doi_nn] + [all_predictions[model_name][i]]

                table_data_extensive.append(row)

        error_message = None
        if invalid_smiles:
            error_message = f"Invalid SMILES, could not be processed: {', '.join(invalid_smiles)}"  # Mention invalid SMILES in error message
        
        return render_template('index.html', models=available_models, headers=headers, data=table_data, headers_extensive=headers_extensive, data_extensive=table_data_extensive, smiles_input=smiles_input, model_names=model_names, file_name=file_name, error=error_message)
    except Exception:
        logging.exception("An error occurred while processing the request.")
        return render_template('index.html', models=available_models, error="An error occurred while processing the request.")

def create_report(model_info_list, headers, table_data):
    buffer = io.BytesIO()
    doc = SimpleDocTemplate(buffer, pagesize=letter)
    elements = []

    # Add title
    styles = getSampleStyleSheet()
    title_style = styles['Title']
    elements.append(Paragraph("Prediction Report", title_style))
    elements.append(Spacer(1, 12))

    # Add model metadata
    for model_info in model_info_list:
        elements.append(Paragraph(f"Model: {model_info['name']}", styles['Heading2']))
        elements.append(Paragraph(f"Model Name: {model_info['pref_name']}", styles['Heading2']))
        elements.append(Paragraph(f"Target Property Name: {model_info['target_property_name']}", styles['Normal']))
        elements.append(Paragraph(f"Target Property Task: {model_info['target_property_task']}", styles['Normal']))
        elements.append(Paragraph(f"Feature Calculator: {model_info['feature_calculator']}", styles['Normal']))
        elements.append(Paragraph(f"Radius: {model_info['radius']}", styles['Normal']))
        elements.append(Paragraph(f"nBits: {model_info['nBits']}", styles['Normal']))
        elements.append(Paragraph(f"Algorithm: {model_info['algorithm']}", styles['Normal']))
        elements.append(Spacer(1, 12))

    # Convert headers to Paragraphs for wrapping
    header_paragraphs = [Paragraph(header, styles['Normal']) for header in headers]

    # Convert SMILES strings to Paragraphs for wrapping
    for i in range(len(table_data)):
        table_data[i][0] = Paragraph(table_data[i][0], styles['Normal'])

    # Add prediction table
    data = [header_paragraphs] + table_data
    table = Table(data, repeatRows=1)

    # Apply style to table
    table.setStyle(TableStyle([
#        ('BACKGROUND', (0, 0), (-1, 0), colors.grey),
#        ('TEXTCOLOR', (0, 0), (-1, 0), colors.whitesmoke),
        ('ALIGN', (0, 0), (-1, -1), 'CENTER'),
        ('FONTNAME', (0, 0), (-1, 0), 'Helvetica-Bold'),
        ('FONTSIZE', (0, 0), (-1, 0), 12),
        ('VALIGN', (0, 0), (-1, -1), 'MIDDLE'),
        ('BOTTOMPADDING', (0, 0), (-1, 0), 12),
#        ('BACKGROUND', (0, 1), (-1, -1), colors.beige),
        ('GRID', (0, 0), (-1, -1), 1, colors.black),
    ]))

    # Ensure SMILES strings can wrap
    table._argW[0] = 2.5 * inch  # width of SMILES column
    elements.append(table)

    doc.build(elements)
    buffer.seek(0)
    return buffer

@app.route('/api', methods=['POST'])
def apipredict():
    data = request.json
    smiles = data.get('smiles', [])
    models = data.get('models', [])
    output_format = data.get('format', 'json')  # Default to JSON format

    if not smiles or not isinstance(smiles, list):
        return jsonify({'error': 'Invalid input: please provide a list of SMILES strings.'}), 400

    if not models or not isinstance(models, list):
        return jsonify({'error': 'Invalid input: please provide a list of model names.'}), 400

    all_predictions = {}

    for model_name in models:
        model_path = os.path.join(MODELS_DIR, model_name, f"{model_name}_meta.json")
        if not os.path.exists(model_path):
            return jsonify({'error': f"Model {model_name} does not exist."}), 400

        model = SklearnModel.fromFile(model_path)
        predictions = model.predictMols(smiles)
        predictions_formatted = [f"{pred[0]:.4f}" for pred in predictions]
        all_predictions[model_name] = predictions_formatted

    # Format the result
    result = []
    for i, smile in enumerate(smiles):
        result_entry = {'smiles': smile}
        for model_name in models:
            result_entry[f'prediction ({model_name})'] = all_predictions[model_name][i]
        result.append(result_entry)

    if output_format == 'text':
        result_text = '\n'.join([f"SMILES: {entry['smiles']} -> " + ", ".join([f"{model}: {pred}" for model, pred in entry.items() if model != 'smiles']) for entry in result])
        return Response(result_text, mimetype='text/plain')

    if output_format == 'csv':
        # Create an in-memory output file for CSV data
        output = io.StringIO()
        writer = csv.DictWriter(output, fieldnames=result[0].keys())
        writer.writeheader()
        writer.writerows(result)
        output.seek(0)
        return Response(output.getvalue(), mimetype='text/csv', headers={"Content-Disposition": "attachment;filename=predictions.csv"})


    return jsonify(result)

if __name__ == '__main__':
    app.run(host='0.0.0.0', port=5000, debug=True)<|MERGE_RESOLUTION|>--- conflicted
+++ resolved
@@ -256,12 +256,9 @@
                 id_top = get_nearest_neighbor(smile, ms)
                 nearest_neighbor = train_df.iloc[id_top]['SMILES']
                 doi_nn = train_df.iloc[id_top]['doi']
-<<<<<<< HEAD
                 if doi_nn:
-=======
-                doi_nn = 'https://doi.org/' + doi_nn
-                if len(doi_nn) == 0:
->>>>>>> 519fdefc
+                    doi_nn = 'https://doi.org/' + doi_nn
+                else:
                     doi_nn = train_df.iloc[id_top]['all_doc_ids']
                 image_data_nn = smiles_to_image(nearest_neighbor)
                 if getattr(model, 'applicabilityDomain', None):
